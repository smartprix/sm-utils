'use strict';

var _file = require('./file');

var _file2 = _interopRequireDefault(_file);

var _Crypt = require('./Crypt');

var _Crypt2 = _interopRequireDefault(_Crypt);

var _Connect = require('./Connect');

var _Connect2 = _interopRequireDefault(_Connect);

var _Cache = require('./Cache');

var _Cache2 = _interopRequireDefault(_Cache);

<<<<<<< HEAD
var _Queue = require('./Queue');

var _Queue2 = _interopRequireDefault(_Queue);
=======
var _RedisCache = require('./RedisCache');

var _RedisCache2 = _interopRequireDefault(_RedisCache);
>>>>>>> 17647226

var _System = require('./System');

var _System2 = _interopRequireDefault(_System);

var _Lock = require('./Lock');

var _Lock2 = _interopRequireDefault(_Lock);

var _base_convert = require('./base_convert');

var _base_convert2 = _interopRequireDefault(_base_convert);

var _cfg = require('./cfg');

var _cfg2 = _interopRequireDefault(_cfg);

var _view = require('./view');

var _view2 = _interopRequireDefault(_view);

require('./lodash_utils');

function _interopRequireDefault(obj) { return obj && obj.__esModule ? obj : { default: obj }; }

/* eslint-disable global-require */
module.exports = {
	file: _file2.default,
	system: _System2.default,
	crypt: _Crypt2.default,
	view: _view2.default,
	cfg: _cfg2.default,
	baseConvert: _base_convert2.default,
	File: _file2.default,
	Crypt: _Crypt2.default,
	Connect: _Connect2.default,
	Cache: _Cache2.default,
<<<<<<< HEAD
	Queue: _Queue2.default,
	System: _System2.default
=======
	RedisCache: _RedisCache2.default,
	System: _System2.default,
	Lock: _Lock2.default
>>>>>>> 17647226
};<|MERGE_RESOLUTION|>--- conflicted
+++ resolved
@@ -16,15 +16,13 @@
 
 var _Cache2 = _interopRequireDefault(_Cache);
 
-<<<<<<< HEAD
 var _Queue = require('./Queue');
 
 var _Queue2 = _interopRequireDefault(_Queue);
-=======
+
 var _RedisCache = require('./RedisCache');
 
 var _RedisCache2 = _interopRequireDefault(_RedisCache);
->>>>>>> 17647226
 
 var _System = require('./System');
 
@@ -62,12 +60,8 @@
 	Crypt: _Crypt2.default,
 	Connect: _Connect2.default,
 	Cache: _Cache2.default,
-<<<<<<< HEAD
 	Queue: _Queue2.default,
-	System: _System2.default
-=======
 	RedisCache: _RedisCache2.default,
 	System: _System2.default,
 	Lock: _Lock2.default
->>>>>>> 17647226
 };