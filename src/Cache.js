--- conflicted
+++ resolved
@@ -110,11 +110,7 @@
 	 * @param {any} defaultValue
 	 * @returns {any}
 	 */
-<<<<<<< HEAD
-	getStale(key, defaultValue = undefined) {
-=======
 	getStaleSync(key, defaultValue = undefined) {
->>>>>>> a9250ee1
 		const existing = this.data.get(key);
 		if (existing === undefined) return defaultValue;
 		return existing;
@@ -144,7 +140,7 @@
 	 * @param {string} key
 	 * @returns {boolean}
 	 */
-	has(key) {
+	async has(key) {
 		return this.data.has(key);
 	}
 
@@ -289,9 +285,6 @@
 	 * @param {string} key
 	 * @return {void}
 	 */
-<<<<<<< HEAD
-	del(key) {
-=======
 	delSync(key) {
 		return this._del(key);
 	}
@@ -302,7 +295,6 @@
 	 * @return {void}
 	 */
 	async del(key) {
->>>>>>> a9250ee1
 		return this._del(key);
 	}
 
@@ -411,7 +403,7 @@
 	 * @param {any} defaultValue
 	 * @return {any}
 	 */
-	static getStale(key, defaultValue) {
+	static async getStale(key, defaultValue) {
 		return this.globalCache().getStale(key, defaultValue);
 	}
 
@@ -429,7 +421,7 @@
 	 * @param {string} key
 	 * @return {boolean}
 	 */
-	static has(key) {
+	static async has(key) {
 		return this.globalCache().has(key);
 	}
 
@@ -504,7 +496,7 @@
 	 * @param {string} key
 	 * @return {void}
 	 */
-	static del(key) {
+	static async del(key) {
 		return this.globalCache().del(key);
 	}
 
