{
  "name": "sm-utils",
<<<<<<< HEAD
  "version": "2.12.0",
=======
  "version": "2.11.3",
>>>>>>> a616e71d
  "description": "Uilities for NodeJS",
  "main": "dist/index.js",
  "engines": {
    "node": ">=8.0.0"
  },
  "repository": {
    "type": "git",
    "url": "https://github.com/smartprix/sm-utils"
  },
  "directories": {
    "test": "test"
  },
  "scripts": {
    "start": "nodemon src/index.js --exec babel-node",
    "test": "npm run lint && npm run build && npm run test-only",
    "check-coverage": "true",
    "build": "babel src --out-dir dist",
    "lint": "eslint src",
    "test-only": "NODE_ENV=test mocha --slow 0 --exit --require babel-register test/*.test.js"
  },
  "author": "Hitesh Khandelwal <hitesh@smartprix.com> (http://www.smartprix.com/)",
  "license": "ISC",
  "dependencies": {
    "babel-plugin-transform-es2015-modules-commonjs": "^6.26.0",
    "chalk": "2.3.1",
    "chmodr": "1.0.2",
    "chownr": "1.0.1",
    "continuation-local-storage": "3.2.1",
    "etc-passwd": "0.1.1",
    "glob": "7.1.2",
    "ioredis": ">= 3.2.2",
    "jsdoc": "^3.5.5",
    "kue": "^0.11.6",
    "lodash": "4.17.5",
    "longjohn": "^0.2.12",
    "lru-cache": "4.1.1",
    "mkdirp": "0.5.1",
    "request": "^2.83.0",
    "rimraf": "2.6.2",
    "socks5-http-client": "^1.0.2",
    "socks5-https-client": "^1.2.1",
    "source-map-support": "0.5.3",
    "stack-trace": "0.0.10",
    "thenify-all": "1.6.0",
    "tough-cookie-file-store": "^1.2.0"
  },
  "devDependencies": {
    "babel-cli": "6.26.0",
    "babel-preset-stage-0": "6.24.1",
    "chai": "4.1.2",
    "eslint": "4.17.0",
    "eslint-config-smartprix": "3.3.1",
    "ghooks": "2.0.2",
    "isparta": "4.0.0",
    "mocha": "5.0.1"
  },
  "eslintConfig": {
    "extends": "smartprix",
    "rules": {}
  },
  "babel": {
    "plugins": [
      "transform-export-extensions",
      "transform-class-properties",
      "transform-object-rest-spread",
      "transform-es2015-modules-commonjs"
    ],
    "sourceMaps": true
  },
  "config": {
    "ghooks": {
      "pre-commit": "npm run build && npm test && npm run check-coverage"
    }
  }
}<|MERGE_RESOLUTION|>--- conflicted
+++ resolved
@@ -1,10 +1,6 @@
 {
   "name": "sm-utils",
-<<<<<<< HEAD
-  "version": "2.12.0",
-=======
   "version": "2.11.3",
->>>>>>> a616e71d
   "description": "Uilities for NodeJS",
   "main": "dist/index.js",
   "engines": {
