--- conflicted
+++ resolved
@@ -2360,104 +2360,27 @@
 		static mapValues<T, U>(iterable: {[key: string]: T}, mapper: (value?: T, key?: string, iterable?: {[key: string]: T}) => U, options?: {concurrency: number}): Promise<{[key: string]: U}>;
 	}
 
-<<<<<<< HEAD
-	namespace cfg {
-		/**
-		 *
-		 * @param key
-		 * @param defaultValue
-		 */
-		function get<T = any>(key: string, defaultValue: T): Readonly<T>;
-
-		/**
-		 * Get the whole config object
-		 * Is not immutable, so don't write anything to it
-		 */
-		function _getConfig(): Readonly<any>;
-
-		/**
-		 * set values in global config
-		 * return previous value
-		 */
-		function set(key: string, value: any): any;
-
-		/**
-		 * @param key an object to assign all key values from it
-		 * @param value 
-		 */
-		function set(key: {[key: string]: any}): null;
-		/**
-		 * set values in global config with an object to assign all key values from it
-		 * if a key already exists then it is merged with new value
-		 * if obj is not an Object then nothing happens
-		 */
-		function merge(obj: {[key: string]: any}): null;
-
-		/**
-		 * set values in global config with an object to assign all key values from it
-		 * if a key already exists then it is assigned with new value
-		 * if obj is not an Object then nothing happens
-		 */
-		function assign(obj: {[key: string]: any}): null;
-
-		// FIXME: Illegal function name 'delete' can't be used here
-		// delete: (key: string) => void;
-
-		/**
-		 * read config from a file, and merge with existing config
-		 * @param file path of the file to read (only absolute paths)
-		 * @param options
-		 * @param options.ignoreErrors ignore all errors
-		 * @param options.ignoreNotFound ignore if file not found
-		 * @param options.overwrite Overwrite config not merge
-		 */
-		function file(file: string, options?: {ignoreErrors?: boolean, ignoreNotFound?: boolean, overwrite?: boolean}): void;
-
-		/**
-		 * read the file specified by the key, and then cache it
-		 * @param key
-		 */
-		function read(key: string): any;
-
-		function getEnv(): string;
-
-		function env(): string;
-
-		function isProduction(): boolean;
-		function is_production(): boolean;
-		function isProd(): boolean;
-		function is_prod(): boolean;
-
-		function isStaging(): boolean;
-		function is_staging(): boolean;
-
-		/**
-		 * Returns true if env is production or staging
-		 */
-		function isProductionLike(): boolean;
-		function isProdLike(): boolean;
-
-		function isTest(): boolean;
-		function is_test(): boolean;
-
-		/**
+	
+	// Add deprecated cfg functions
+	const cfg: typeof Cfg & {
+		/** 
+		 * **DEPRECATED** 
+		 */
+		is_prod(): boolean;
+		/** 
+		 * **DEPRECATED** 
+		 */
+		is_staging(): boolean;
+		/** 
+		 * **DEPRECATED** 
+		 */
+		is_test(): boolean;
+		/**
+		 * **DEPRECATED**
 		 * returns true in environments not 'staging' or 'production'
 		 */
-		function isDev(): boolean;
-		function isDevelopment(): boolean;
-		function is_dev(): boolean;
-
-	}
-
-	/**
-	 * Reads a config value
-	 * @param key key to read, can be nested like `a.b.c`
-	 * @param defaultValue value to return if key is not found
-	 */
-	function cfg<T = any>(key: string, defaultValue?: T): Readonly<T>
-=======
-	const cfg: typeof Cfg;
->>>>>>> a21c7a03
+		is_dev(): boolean;
+	};
 
 	const crypt: typeof Crypt;
 
